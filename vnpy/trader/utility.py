--- conflicted
+++ resolved
@@ -13,34 +13,12 @@
 from .object import BarData, TickData
 
 
-<<<<<<< HEAD
-class Singleton(type):
-    """
-    Singleton metaclass,
-
-    usage:
-    class A(metaclass=Singleton):
-        ...
-    """
-    _instances = {}
-
-    def __call__(cls, *args, **kwargs):
-        """"""
-        if cls not in cls._instances:
-            cls._instances[cls] = super(Singleton, cls).__call__(
-                *args, **kwargs
-            )
-        return cls._instances[cls]
-
-
 def resolve_path(pattern: str):
     env = dict(os.environ)
     env.update({"VNPY_TEMP": str(TEMP_DIR)})
     return pattern.format(**env)
 
 
-=======
->>>>>>> b3961dbb
 def _get_trader_dir(temp_name: str):
     """
     Get path where trader is running in.
