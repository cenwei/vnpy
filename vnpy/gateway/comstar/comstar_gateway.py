from datetime import datetime
from typing import Optional, Sequence
from enum import Enum

from vnpy.event import EventEngine
from vnpy.trader.gateway import BaseGateway
from vnpy.trader.constant import (
    Exchange,
    Product,
    Offset,
    OrderType,
    Direction,
    Status
)
from vnpy.trader.object import (
    SubscribeRequest,
    CancelRequest,
    OrderRequest,
    ContractData,
    TickData,
    OrderData,
    TradeData,
    LogData
)

from .comstar_api import TdApi


VN_ENUMS = {
    "Exchange": Exchange,
    "Product": Product,
    "Offset": Offset,
    "OrderType": OrderType,
    "Direction": Direction,
    "Status": Status
}


class ComstarGateway(BaseGateway):
    """
    VN Trader Gateway for Comstar service.
    """

    default_setting = {
        "交易服务器": "",
        "用户名": "",
        "密码": "",
        "Key": ""
    }

    exchanges = [Exchange.CFETS]

    def __init__(self, event_engine: EventEngine):
        """Constructor"""
        super().__init__(event_engine, "COMSTAR")
<<<<<<< HEAD
=======

        self.symbol_gateway_map = {}
>>>>>>> 250a7e08
        self.api = UserApi(self)

    def connect(self, setting: dict):
        """"""
        td_address = setting["交易服务器"]
        username = setting["用户名"]
        password = setting["密码"]
        key = setting["Key"]

        self.api.connect(username, password, key, td_address)

    def subscribe(self, req: SubscribeRequest):
        """"""
        # Symbol format: 180406_T0 or 180406_T1
        symbol, settle_type, *_ = req.symbol.split("_") + [""]
        if settle_type not in {"T0", "T1"}:
            self.write_log("请输入清算速度T0或T1")
            return ""

        data = vn_encode(req)
<<<<<<< HEAD
        data['symbol'] = symbol
        # 清算速度
        data['settle_type'] = settle_type
        self.api.subscribe(data, self.gateway_name)
=======
        data["symbol"] = symbol
        data["settle_type"] = settle_type

        self.api.subscribe(data, gateway_name)
>>>>>>> 250a7e08

    def send_order(self, req: OrderRequest):
        """"""
        if req.type not in {OrderType.LIMIT, OrderType.FAK}:
            self.write_log("仅支持限价单和FAK单")
            return ""

        if req.offset not in {Offset.NONE, Offset.OPEN}:
            self.write_log("仅支持开仓")
            return ""

        symbol, settle_type, *_ = req.symbol.split("_") + [""]
        if settle_type not in {"T0", "T1"}:
            self.write_log("请输入清算速度T0或T1")
            return ""

        data = vn_encode(req)
        data["symbol"] = symbol
        data["settle_type"] = settle_type
        data["strategy_name"] = data.pop("reference")

<<<<<<< HEAD
        return self.api.send_order(data, self.gateway_name)
=======
        return self.api.send_order(data, gateway_name, blocks=1)
>>>>>>> 250a7e08

    def cancel_order(self, req: CancelRequest):
        """"""
        data = vn_encode(req)
        symbol, settle_type, *_ = req.symbol.split("_") + [""]
<<<<<<< HEAD
        data['symbol'] = symbol
        data['settle_type'] = settle_type
        self.api.cancel_order(data, self.gateway_name)
=======
        data["symbol"] = symbol
        data["settle_type"] = settle_type
        self.api.cancel_order(data, gateway_name)
>>>>>>> 250a7e08

    def query_account(self):
        """"""
        pass

    def query_position(self):
        """"""
        pass

    def query_all(self):
        """"""
        self.api.get_all_contracts()
        self.api.get_all_orders()
        self.api.get_all_trades()

    def close(self):
        """"""
        self.api.close()


class UserApi(TdApi):
    """
    Implements Comstar API.
    """

    def __init__(self, gateway: ComstarGateway):
        """Constructor"""
        super().__init__()

        self.gateway = gateway
        self.gateway_name = gateway.gateway_name

    def on_tick(self, tick: dict):
        """"""
        data = parse_tick(tick)
        self.gateway.on_tick(data)

    def on_order(self, order: dict):
        """"""
        data = parse_order(order)
        self.gateway.on_order(data)

    def on_trade(self, trade: dict):
        """"""
        data = parse_trade(trade)
        self.gateway.on_trade(data)

    def on_log(self, log: dict):
<<<<<<< HEAD
        data = parse_log(log)
=======
        """"""
        data = LogData(
            msg=log["msg"],
            level=log["level"],
            gateway_name=log["gateway_name"]
        )
        data.time = parse_datetime(log["time"])

>>>>>>> 250a7e08
        self.gateway.on_log(data)

    def on_login(self, data: dict):
        """"""
        if data["status"]:
            self.gateway.query_all()
            self.gateway.write_log("服务器登录成功")
        else:
            self.gateway.write_log("服务器登录失败")

    def on_disconnected(self, reason: str):
        """"""
        self.gateway.write_log(reason)

    def on_all_contracts(self, contracts: Sequence[dict]):
        """"""
        for data in contracts:
            for settle_type in ("T0", "T1"):
                contract = parse_contract(data, settle_type)
                contract.gateway_name = self.gateway_name
                self.gateway.on_contract(contract)

        self.gateway.write_log("合约信息查询成功")

    def on_all_orders(self, orders: Sequence[dict]):
        """"""
        for data in orders:
            order = parse_order(data)
            order.gateway_name = self.gateway_name
            self.gateway.on_order(order)

        self.gateway.write_log("委托信息查询成功")

    def on_all_trades(self, trades: Sequence[dict]):
        """"""
        for data in trades:
            trade = parse_trade(data)
            trade.gateway_name = self.gateway_name
            self.gateway.on_trade(trade)

        self.gateway.write_log("成交信息查询成功")

    def on_auth(self, status: bool):
        """"""
        if status:
            self.gateway.write_log("服务器授权验证成功")
        else:
            self.gateway.write_log("服务器授权验证失败")


def parse_tick(data: dict) -> TickData:
    """
    Convert json received from API to TickData object.

    XBond Depth Data Notice:
    1. Bid/Ask1 are public best price.
    2. Bid/Ask2-6 are private price data.
    """
    tick = TickData(
        symbol=f"{data['symbol']}_{data['settle_type']}",
        exchange=enum_decode(data["exchange"]),
        datetime=parse_datetime(data["datetime"]),
        name=data["name"],
        volume=float(data["volume"]),
        last_price=float(data["last_price"]),
        open_price=float(data["open_price"]),
        high_price=float(data["high_price"]),
        low_price=float(data["low_price"]),
        pre_close=float(data["pre_close"]),
        bid_price_1=float(data["bid_price_1"]),
        bid_price_2=float(data["bid_price_2"]),
        bid_price_3=float(data["bid_price_3"]),
        bid_price_4=float(data["bid_price_4"]),
        bid_price_5=float(data["bid_price_5"]),
        ask_price_1=float(data["ask_price_1"]),
        ask_price_2=float(data["ask_price_2"]),
        ask_price_3=float(data["ask_price_3"]),
        ask_price_4=float(data["ask_price_4"]),
        ask_price_5=float(data["ask_price_5"]),
        bid_volume_1=float(data["bid_volume_1"]),
        bid_volume_2=float(data["bid_volume_2"]),
        bid_volume_3=float(data["bid_volume_3"]),
        bid_volume_4=float(data["bid_volume_4"]),
        bid_volume_5=float(data["bid_volume_5"]),
        ask_volume_1=float(data["ask_volume_1"]),
        ask_volume_2=float(data["ask_volume_2"]),
        ask_volume_3=float(data["ask_volume_3"]),
        ask_volume_4=float(data["ask_volume_4"]),
        ask_volume_5=float(data["ask_volume_5"]),
        gateway_name=data["gateway_name"]
    )
    return tick


def parse_order(data: dict) -> OrderData:
    """
    Convert json received from API to OrderData object.
    """
    order = OrderData(
        symbol=f"{data['symbol']}_{data['settle_type']}",
        exchange=enum_decode(data["exchange"]),
        orderid=data["orderid"],
        type=enum_decode(data["type"]),
        direction=enum_decode(data["direction"]),
        offset=enum_decode(data["offset"]),
        price=float(data["price"]),
        volume=float(data["volume"]),
        traded=float(data["traded"]),
        status=enum_decode(data["status"]),
        time=data["time"],
        gateway_name=data["gateway_name"]
    )
    return order


def parse_trade(data: dict) -> TradeData:
    """
    Convert json received from API to TradeData object.
    """
    trade = TradeData(
        symbol=f"{data['symbol']}_{data['settle_type']}",
        exchange=enum_decode(data["exchange"]),
        orderid=data["orderid"],
        tradeid=data["tradeid"],
        direction=enum_decode(data["direction"]),
        offset=enum_decode(data["offset"]),
        price=float(data["price"]),
        volume=float(data["volume"]),
        time=data["time"],
        gateway_name=data["gateway_name"]
    )
    return trade


def parse_contract(data: dict, settle_type: str) -> ContractData:
    """
    Convert json received from API to ContractData object.
    """
    contract = ContractData(
        symbol=f"{data['symbol']}_{settle_type}",
        exchange=enum_decode(data["exchange"]),
        name=data["name"],
        product=enum_decode(data["product"]),
        size=int(data["size"]),
        pricetick=float(data["pricetick"]),
        min_volume=float(data["min_volume"]),
        gateway_name=data["gateway_name"]
    )
    return contract


def parse_log(data: dict) -> LogData:
    """
    从api收到的data里解析出LogData
    """
    log = LogData(
        msg=data['msg'],
        level=data['level'],
        gateway_name=data['gateway_name']
    )
    log.time = parse_datetime(data['time'])
    return log


def parse_datetime(s: str) -> datetime:
    if "." in s:
        return datetime.strptime(s, "%Y%m%d %H:%M:%S.%f")
    elif len(s) > 0:
        return datetime.strptime(s, "%Y%m%d %H:%M:%S")
    else:
        return datetime.now()


def enum_decode(s: str) -> Optional[Enum]:
    """
    Convert string into vn.py constant enum.
    """
    if "." in s:
        name, member = s.split(".")
        return getattr(VN_ENUMS[name], member)
    else:
        return None


def vn_encode(obj: object) -> str or dict:
    """
    Convert vn.py object into json format.
    """
    if type(obj) in VN_ENUMS.values():
        return str(obj)
    else:
        s = {}
        for (k, v) in obj.__dict__.items():
            if type(v) in VN_ENUMS.values():
                s[k] = vn_encode(v)
            else:
                s[k] = str(v)
        return s<|MERGE_RESOLUTION|>--- conflicted
+++ resolved
@@ -53,11 +53,6 @@
     def __init__(self, event_engine: EventEngine):
         """Constructor"""
         super().__init__(event_engine, "COMSTAR")
-<<<<<<< HEAD
-=======
-
-        self.symbol_gateway_map = {}
->>>>>>> 250a7e08
         self.api = UserApi(self)
 
     def connect(self, setting: dict):
@@ -78,17 +73,11 @@
             return ""
 
         data = vn_encode(req)
-<<<<<<< HEAD
         data['symbol'] = symbol
         # 清算速度
         data['settle_type'] = settle_type
         self.api.subscribe(data, self.gateway_name)
-=======
-        data["symbol"] = symbol
-        data["settle_type"] = settle_type
-
-        self.api.subscribe(data, gateway_name)
->>>>>>> 250a7e08
+
 
     def send_order(self, req: OrderRequest):
         """"""
@@ -110,25 +99,16 @@
         data["settle_type"] = settle_type
         data["strategy_name"] = data.pop("reference")
 
-<<<<<<< HEAD
         return self.api.send_order(data, self.gateway_name)
-=======
-        return self.api.send_order(data, gateway_name, blocks=1)
->>>>>>> 250a7e08
+
 
     def cancel_order(self, req: CancelRequest):
         """"""
         data = vn_encode(req)
         symbol, settle_type, *_ = req.symbol.split("_") + [""]
-<<<<<<< HEAD
         data['symbol'] = symbol
         data['settle_type'] = settle_type
         self.api.cancel_order(data, self.gateway_name)
-=======
-        data["symbol"] = symbol
-        data["settle_type"] = settle_type
-        self.api.cancel_order(data, gateway_name)
->>>>>>> 250a7e08
 
     def query_account(self):
         """"""
@@ -177,18 +157,7 @@
         self.gateway.on_trade(data)
 
     def on_log(self, log: dict):
-<<<<<<< HEAD
         data = parse_log(log)
-=======
-        """"""
-        data = LogData(
-            msg=log["msg"],
-            level=log["level"],
-            gateway_name=log["gateway_name"]
-        )
-        data.time = parse_datetime(log["time"])
-
->>>>>>> 250a7e08
         self.gateway.on_log(data)
 
     def on_login(self, data: dict):
