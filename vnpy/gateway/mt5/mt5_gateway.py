--- conflicted
+++ resolved
@@ -581,7 +581,6 @@
 def generate_datetime2(timestamp: int) -> datetime:
     """"""
     dt = datetime.strptime(str(timestamp), "%Y.%m.%d %H:%M")
-<<<<<<< HEAD
     utc_dt = dt.replace(tzinfo=pytz.utc)
     local_tz = LOCAL_TZ.normalize(utc_dt.astimezone(LOCAL_TZ))
     dt = local_tz.replace(tzinfo=LOCAL_TZ)
@@ -596,9 +595,6 @@
     utc_tz = utc_tz.replace(tzinfo=None)
     dt = utc_tz.isoformat()
     dt = dt.replace('T', ' ')
-=======
-    dt = LOCAL_TZ.localize(dt)
->>>>>>> 18906759
     return dt
 
 
