""""""

import importlib
import os
import shelve
import traceback
from collections import defaultdict
from pathlib import Path
from typing import Any, Callable

from vnpy.event import Event, EventEngine
from vnpy.trader.constant import Direction, Interval, PriceType
from vnpy.trader.engine import BaseEngine, MainEngine
<<<<<<< HEAD
from vnpy.trader.object import (
    OrderRequest,
    CancelRequest,
    SubscribeRequest,
    LogData,
    TickData,
)
from vnpy.trader.event import EVENT_TICK, EVENT_ORDER, EVENT_TRADE
from vnpy.trader.constant import Direction, Offset, Exchange, PriceType, Interval
=======
from vnpy.trader.event import EVENT_ORDER, EVENT_TICK, EVENT_TRADE
from vnpy.trader.object import LogData, OrderRequest, TickData
>>>>>>> 901664c1
from vnpy.trader.utility import get_temp_path
from .base import (
    CtaOrderType,
    EVENT_CTA_LOG,
    EVENT_CTA_STOPORDER,
    EVENT_CTA_STRATEGY,
<<<<<<< HEAD
    EVENT_CTA_STOPORDER,
=======
    EngineType,
    ORDER_CTA2VT,
    STOPORDER_PREFIX,
    StopOrder,
    StopOrderStatus,
>>>>>>> 901664c1
)
from .template import CtaTemplate


class CtaEngine(BaseEngine):
    """"""

    engine_type = EngineType.LIVE  # live trading engine

    filename = "CtaStrategy.vt"

    def __init__(self, main_engine: MainEngine, event_engine: EventEngine):
        """"""
<<<<<<< HEAD
        super(CtaEngine, self).__init__(main_engine, event_engine, "CtaStrategy")
=======
        super(CtaEngine, self).__init__(
            main_engine, event_engine, "CtaStrategy"
        )
>>>>>>> 901664c1

        self.setting_file = None  # setting file object

        self.classes = {}  # class_name: stategy_class
        self.strategies = {}  # strategy_name: strategy

<<<<<<< HEAD
        self.symbol_strategy_map = defaultdict(list)  # vt_symbol: strategy list
        self.orderid_strategy_map = {}  # vt_orderid: strategy
        self.strategy_orderid_map = defaultdict(set)  # strategy_name: orderid list
=======
        self.symbol_strategy_map = defaultdict(
            list
        )  # vt_symbol: strategy list
        self.orderid_strategy_map = {}  # vt_orderid: strategy
        self.strategy_orderid_map = defaultdict(
            set
        )  # strategy_name: orderid list
>>>>>>> 901664c1

        self.stop_order_count = 0  # for generating stop_orderid
        self.stop_orders = {}  # stop_orderid: stop_order

    def init_engine(self):
        """
        """
        self.load_strategy_class()
        self.load_strategy_setting()
        self.register_event()
        self.write_log("CTA策略引擎初始化成功")

    def close(self):
        """"""
        self.save_strategy_setting()

    def register_event(self):
        """"""
        self.event_engine.register(EVENT_TICK, self.process_tick_event)
        self.event_engine.register(EVENT_ORDER, self.process_order_event)
        self.event_engine.register(EVENT_TRADE, self.process_trade_event)

    def process_tick_event(self, event: Event):
        """"""
        tick = event.data

        strategies = self.symbol_strategy_map[tick.vt_symbol]
        if not strategies:
            return

        self.check_stop_order(tick)

        for strategy in strategies:
            if strategy.inited:
                self.call_strategy_func(strategy, strategy.on_tick, tick)

    def process_order_event(self, event: Event):
        """"""
        order = event.data

        strategy = self.orderid_strategy_map.get(order.vt_orderid, None)
        if not strategy:
            return

        # Remove vt_orderid if order is no longer active.
        vt_orderids = self.strategy_orderid_map[strategy.name]
        if order.vt_orderid in vt_orderids and not order.is_active():
            vt_orderids.remove(order.vt_orderid)

        self.call_strategy_func(strategy, strategy.on_order, order)

    def process_trade_event(self, event: Event):
        """"""
        trade = event.data

        strategy = self.orderid_strategy_map.get(trade.vt_orderid, None)
        if not strategy:
            return

        if trade.direction == Direction.LONG:
            strategy.pos += trade.volume
        else:
            strategy.pos -= trade.volume

        self.call_strategy_func(strategy, strategy.on_trade, trade)

    def check_stop_order(self, tick: TickData):
        """"""
        for stop_order in self.stop_orders.values():
            if stop_order.vt_symbol != tick.vt_symbol:
                continue

            long_triggered = (
                so.direction == Direction.LONG and tick.last_price >= stop_order.price
            )
            short_triggered = (
                so.direction == Direction.SHORT and tick.last_price <= stop_order.price
            )

            if long_triggered or short_triggered:
                strategy = self.strategies[stop_order.strategy_name]

                # To get excuted immediately after stop order is
                # triggered, use limit price if available, otherwise
                # use ask_price_5 or bid_price_5
                if so.direction == Direction.LONG:
                    if tick.limit_up:
                        price = tick.limit_up
                    else:
                        price = tick.ask_price_5
                else:
                    if tick.limit_down:
                        price = tick.limit_down
                    else:
                        price = tick.bid_price_5

                vt_orderid = self.send_limit_order(
                    strategy, stop_order.order_type, price, stop_order.volume
                )

                # Update stop order status if placed successfully
                if vt_orderid:
                    # Remove from relation map.
                    self.stop_orders.pop(stop_order.stop_orderid)

                    vt_orderids = self.strategy_orderid_map[strategy.name]
                    if stop_orderid in vt_orderids:
                        vt_orderids.remove(stop_orderid)

                    # Change stop order status to cancelled and update to strategy.
                    stop_order.status = StopOrderStatus.TRIGGERED
                    stop_order.vt_orderid = vt_orderid

                    self.call_strategy_func(
                        strategy, strategy.on_stop_order, stop_order
                    )

    def send_limit_order(
        self,
        strategy: CtaTemplate,
        order_type: CtaOrderType,
        price: float,
        volume: float,
    ):
        """
        Send a new order.
        """
        contract = self.main_engine.get_contract(strategy.vt_symbol)
        if not contract:
            self.write_log(f"委托失败，找不到合约：{strategy.vt_symbol}", strategy)
            return ""

        direction, offset = ORDER_CTA2VT[order_type]

        # Create request and send order.
        req = OrderRequest(
            symbol=contract.symbol,
            exchange=contract.exchange,
            dierction=direction,
            offset=offset,
            price_type=PriceType.LIMIT,
            price=price,
            volume=volume,
<<<<<<< HEAD
=======
        )
        vt_orderid = self.main_engine.send_limit_order(
            req, contract.gateway_name
>>>>>>> 901664c1
        )
        vt_orderid = self.main_engine.send_limit_order(req, contract.gateway_name)

        # Save relationship between orderid and strategy.
        self.orderid_strategy_map[vt_orderid] = strategy

        vt_orderids = self.strategy_orderid_map[strategy.name]
        vt_orderids.add(vt_orderid)

        return vt_orderid

    def send_stop_order(
        self,
        strategy: CtaTemplate,
        order_type: CtaOrderType,
        price: float,
        volume: float,
    ):
        """
        Send a new order.
        """
        self.stop_order_count += 1
        direction, offset = ORDER_CTA2VT[order_type]
        stop_orderid = f"{STOPORDER_PREFIX}.{self.stop_order_count}"

        stop_order = StopOrder(
            vt_symbol=strategy.vt_symbol,
            direction=direction,
            offset=offset,
            price=price,
            volume=volume,
            stop_orderid=stop_orderid,
            strategy_name=strategy.strategy_name,
        )

        self.stop_orders[stop_orderid] = stop_order

        vt_orderids = self.strategy_orderid_map[strategy.name]
        vt_orderids.add(stop_orderid)

        self.call_strategy_func(strategy, strategy.on_stop_order, stop_order)

        return stop_orderid

    def cancel_limit_order(self, vt_orderid: str):
        """
        Cancel existing order by vt_orderid.
        """
        order = self.main_engine.get_order(vt_orderid)
        if not order:
            self.write_log(f"撤单失败，找不到委托{vt_orderid}", strategy)
            return

        req = order.create_cancel_request()
        self.main_engine.cancel_limit_order(req, order.gateway_name)

    def cancel_stop_order(self, stop_orderid: str):
        """
        Cancel a local stop order.
        """
        stop_order = self.stop_orders.get(stop_orderid, None)
        if not stop_order:
            return
        strategy = self.strategies[stop_order.strategy_name]

        # Remove from relation map.
        self.stop_orders.pop(stop_orderid)

        vt_orderids = self.strategy_orderid_map[strategy.name]
        if stop_orderid in vt_orderids:
            vt_orderids.remove(stop_orderid)

        # Change stop order status to cancelled and update to strategy.
        stop_order.status = StopOrderStatus.CANCELLED

        self.call_strategy_func(strategy, strategy.on_stop_order, stop_order)

    def send_order(
        self,
        strategy: CtaTemplate,
        order_type: CtaOrderType,
        price: float,
        volume: float,
        stop: bool,
    ):
        """
        """
        if stop:
            return self.send_stop_order(strategy, order_type, price, volume)
        else:
            return self.send_limit_order(strategy, order_type, price, volume)

    def cancel_order(self, vt_orderid: str):
        """
        """
        if vt_orderid.startswith(STOPORDER_PREFIX):
            self.cancel_stop_order(vt_orderid)
        else:
            self.cancel_limit_order(vt_orderid)

    def cancel_all(self, strategy: CtaTemplate):
        """
        Cancel all active orders of a strategy.
        """
        vt_orderids = self.strategy_orderid_map[strategy.name]
        if not vt_orderids:
            return

        for vt_orderid in vt_orderids:
            self.cancel_limit_order(vt_orderid)

    def get_engine_type(self):
        """"""
        return self.engine_type

    def load_bar(
        self, vt_symbol: str, days: int, interval: Interval, callback: Callable
    ):
        """"""
        pass

    def load_tick(self, vt_symbol: str, days: int, callback: Callable):
        """"""
        pass

    def call_strategy_func(
        self, strategy: CtaTemplate, func: Callable, params: Any = None
    ):
        """
        Call function of a strategy and catch any exception raised.
        """
        try:
            if params:
                func(params)
            else:
                func()
        except Exception:
            strategy.trading = False
            strategy.inited = False

            msg = f"触发异常已停止\n{traceback.format_exc()}"
            self.write_log(msg, strategy)

    def add_strategy(
<<<<<<< HEAD
        self, class_name: str, strategy_name: str, vt_symbol: str, setting: dict
=======
        self,
        class_name: str,
        strategy_name: str,
        vt_symbol: str,
        setting: dict,
>>>>>>> 901664c1
    ):
        """
        Add a new strategy.
        """
        if strategy_name in self.strategies:
            self.write_log(f"创建策略失败，存在重名{strategy_name}")
            return

        strategy_class = self.classes[class_name]

        strategy = strategy_class(self, strategy_name, vt_symbol, setting)
        self.strategies[strategy_name] = strategy

        # Add vt_symbol to strategy map.
        strategies = self.symbol_strategy_map[vt_symbol]
        strategies.append(strategy)

        # Update to setting file.
        self.update_strategy_setting(strategy_name, setting)

        self.put_strategy_event(strategy)

    def init_strategy(self, strategy_name: str):
        """
        Init a strategy.
        """
        strategy = self.strategies[strategy_name]
        self.call_strategy_func(strategy, strategy.on_init)
        strategy.inited = True

        # Subscribe market data
        contract = self.main_engine.get_contract(strategy.vt_symbol)
        if not contract:
            self.write_log(f"行情订阅失败，找不到合约{strategy.vt_symbol}", strategy)

        self.put_strategy_event(strategy)

    def start_strategy(self, strategy_name: str):
        """
        Start a strategy.
        """
        strategy = self.strategies[strategy_name]
        self.call_strategy_func(strategy, strategy.on_start)
        strategy.trading = True

        self.put_strategy_event(strategy)

    def stop_strategy(self, strategy_name: str):
        """
        Stop a strategy.
        """
        strategy = self.strategies[strategy_name]
        self.call_strategy_func(strategy, strategy.on_start)
        strategy.trading = False

        self.put_strategy_event(strategy)

    def edit_strategy(self, strategy_name: str, setting: dict):
        """
        Edit parameters of a strategy.
        """
        strategy = self.strategies[strategy_name]
        strategy.update_setting(setting)

        self.update_strategy_setting(strategy_name, setting)
        self.put_strategy_event(strategy)

    def remove_strategy(self, strategy_name: str):
        """
        Remove a strategy.
        """
        # Remove setting
        self.remove_strategy_setting(strategy_name)

        # Remove from symbol strategy map
        strategy = self.strategies[strategy_name]
        strategies = self.symbol_strategy_map[strategy.vt_symbol]
        strategies.remove(strategy)

        # Remove from active orderid map
        if strategy_name in self.strategy_orderid_map:
            vt_orderids = self.strategy_orderid_map.pop(strategy_name)

            # Remove vt_orderid strategy map
            for vt_orderid in vt_orderids:
                self.orderid_strategy_map.pop(vt_orderid)

        # Remove from strategies
        self.strategies.pop(strategy_name)

    def load_strategy_class(self):
        """
        Load strategy class from source code.
        """
        path1 = Path(__file__).parent.joinpath("strategies")
<<<<<<< HEAD
        self.load_strategy_class_from_folder(path1, "vnpy.app.cta_strategy.strategies")
=======
        self.load_strategy_class_from_folder(
            path1, "vnpy.app.cta_strategy.strategies"
        )
>>>>>>> 901664c1

        path2 = Path.cwd().joinpath("strategies")
        self.load_strategy_class_from_folder(path2, "strategies")

<<<<<<< HEAD
    def load_strategy_class_from_folder(self, path: Path, module_name: str = ""):
=======
    def load_strategy_class_from_folder(
        self, path: Path, module_name: str = ""
    ):
>>>>>>> 901664c1
        """
        Load strategy class from certain folder.
        """
        for dirpath, dirnames, filenames in os.walk(path):
            for filename in filenames:
<<<<<<< HEAD
                module_name = ".".join([module_name, filename.replace(".py", "")])
=======
                module_name = ".".join(
                    [module_name, filename.replace(".py", "")]
                )
>>>>>>> 901664c1
                self.load_strategy_class_from_module(module_name)

    def load_strategy_class_from_module(self, module_name: str):
        """
        Load strategy class from module file.
        """
        try:
            module = importlib.import_module(module_name)

            for name in dir(module):
                value = getattr(module, name)
                if issubclass(value, CtaTemplate) and value is not CtaTemplate:
                    self.classes[value.__name__] = value
        except:  # noqa
            msg = f"策略文件{module_name}加载失败，触发异常：\n{traceback.format_exc()}"
            self.write_log(msg)

    def get_all_strategy_class_names(self):
        """
        Return names of strategy classes loaded.
        """
        return list(self.classes.keys())

    def get_strategy_class_parameters(self, class_name: str):
        """
        Get default parameters of a strategy class.
        """
        strategy_class = self.classes[class_name]

        parameters = {}
        for name in strategy_class.parameters:
            parameters[name] = getattr(strategy_class, name)

        return parameters

    def get_strategy_parameters(self, strategy_name):
        """
        Get parameters of a strategy.
        """
        strategy = self.strategies[strategy_name]
        return strategy.get_parameters()

    def init_all_strategies(self):
        """
        """
        for strategy_name in self.strategies.keys():
            self.init_strategy(strategy_name)

    def start_all_strategies(self):
        """
        """
        for strategy_name in self.strategies.keys():
            self.start_strategy(strategy_name)

    def stop_all_strategies(self):
        """
        """
        for strategy_name in self.strategies.keys():
            self.stop_strategy(strategy_name)

    def load_strategy_setting(self):
        """
        Load setting file.
        """
        filepath = str(get_temp_path(self.filename))
        self.setting_file = shelve.open(filepath)

        for tp in list(self.setting_file.values()):
            class_name, strategy_name, vt_symbol, setting = tp
            self.add_strategy(class_name, strategy_name, vt_symbol, setting)

    def update_strategy_setting(self, strategy_name: str, setting: dict):
        """
        Update setting file.
        """
        strategy = self.strategies[strategy_name]

        self.setting_file[strategy_name] = (
            strategy.__class__.__name__,
            strategy_name,
            strategy.vt_symbol,
            setting,
        )
        self.setting_file.sync()

    def remove_strategy_setting(self, strategy_name: str):
        """
        Update setting file.
        """
        if strategy_name not in self.setting_file:
            return

        self.setting_file.pop(strategy_name)
        self.setting_file.sync()

    def save_strategy_setting(self):
        """
        Save and close setting file.
        """
        if self.setting_file:
            self.setting_file.close()

    def put_stop_order_event(self, stop_order: StopOrder):
        """
        Put an event to update stop order status.
        """
        event = Event(EVENT_CTA_STOPORDER, stop_order)
        self.event_engine.put(event)

    def put_strategy_event(self, strategy: CtaTemplate):
        """
        Put an event to update strategy status.
        """
        data = strategy.get_data()
        event = Event(EVENT_CTA_STRATEGY, data)
        self.event_engine.put(event)

    def write_log(self, msg: str, strategy: CtaTemplate = None):
        """
        Create cta engine log event.
        """
        if strategy:
            msg = f"{strategy.strategy_name}: {msg}"

        log = LogData(msg=msg, gateway_name="CtaStrategy")
        event = Event(type=EVENT_CTA_LOG, data=log)
        self.event_engine.put(event)<|MERGE_RESOLUTION|>--- conflicted
+++ resolved
@@ -11,7 +11,6 @@
 from vnpy.event import Event, EventEngine
 from vnpy.trader.constant import Direction, Interval, PriceType
 from vnpy.trader.engine import BaseEngine, MainEngine
-<<<<<<< HEAD
 from vnpy.trader.object import (
     OrderRequest,
     CancelRequest,
@@ -21,25 +20,13 @@
 )
 from vnpy.trader.event import EVENT_TICK, EVENT_ORDER, EVENT_TRADE
 from vnpy.trader.constant import Direction, Offset, Exchange, PriceType, Interval
-=======
-from vnpy.trader.event import EVENT_ORDER, EVENT_TICK, EVENT_TRADE
-from vnpy.trader.object import LogData, OrderRequest, TickData
->>>>>>> 901664c1
 from vnpy.trader.utility import get_temp_path
 from .base import (
     CtaOrderType,
     EVENT_CTA_LOG,
     EVENT_CTA_STOPORDER,
     EVENT_CTA_STRATEGY,
-<<<<<<< HEAD
     EVENT_CTA_STOPORDER,
-=======
-    EngineType,
-    ORDER_CTA2VT,
-    STOPORDER_PREFIX,
-    StopOrder,
-    StopOrderStatus,
->>>>>>> 901664c1
 )
 from .template import CtaTemplate
 
@@ -53,32 +40,16 @@
 
     def __init__(self, main_engine: MainEngine, event_engine: EventEngine):
         """"""
-<<<<<<< HEAD
         super(CtaEngine, self).__init__(main_engine, event_engine, "CtaStrategy")
-=======
-        super(CtaEngine, self).__init__(
-            main_engine, event_engine, "CtaStrategy"
-        )
->>>>>>> 901664c1
 
         self.setting_file = None  # setting file object
 
         self.classes = {}  # class_name: stategy_class
         self.strategies = {}  # strategy_name: strategy
 
-<<<<<<< HEAD
         self.symbol_strategy_map = defaultdict(list)  # vt_symbol: strategy list
         self.orderid_strategy_map = {}  # vt_orderid: strategy
         self.strategy_orderid_map = defaultdict(set)  # strategy_name: orderid list
-=======
-        self.symbol_strategy_map = defaultdict(
-            list
-        )  # vt_symbol: strategy list
-        self.orderid_strategy_map = {}  # vt_orderid: strategy
-        self.strategy_orderid_map = defaultdict(
-            set
-        )  # strategy_name: orderid list
->>>>>>> 901664c1
 
         self.stop_order_count = 0  # for generating stop_orderid
         self.stop_orders = {}  # stop_orderid: stop_order
@@ -222,12 +193,6 @@
             price_type=PriceType.LIMIT,
             price=price,
             volume=volume,
-<<<<<<< HEAD
-=======
-        )
-        vt_orderid = self.main_engine.send_limit_order(
-            req, contract.gateway_name
->>>>>>> 901664c1
         )
         vt_orderid = self.main_engine.send_limit_order(req, contract.gateway_name)
 
@@ -372,15 +337,7 @@
             self.write_log(msg, strategy)
 
     def add_strategy(
-<<<<<<< HEAD
         self, class_name: str, strategy_name: str, vt_symbol: str, setting: dict
-=======
-        self,
-        class_name: str,
-        strategy_name: str,
-        vt_symbol: str,
-        setting: dict,
->>>>>>> 901664c1
     ):
         """
         Add a new strategy.
@@ -476,36 +433,18 @@
         Load strategy class from source code.
         """
         path1 = Path(__file__).parent.joinpath("strategies")
-<<<<<<< HEAD
         self.load_strategy_class_from_folder(path1, "vnpy.app.cta_strategy.strategies")
-=======
-        self.load_strategy_class_from_folder(
-            path1, "vnpy.app.cta_strategy.strategies"
-        )
->>>>>>> 901664c1
 
         path2 = Path.cwd().joinpath("strategies")
         self.load_strategy_class_from_folder(path2, "strategies")
 
-<<<<<<< HEAD
     def load_strategy_class_from_folder(self, path: Path, module_name: str = ""):
-=======
-    def load_strategy_class_from_folder(
-        self, path: Path, module_name: str = ""
-    ):
->>>>>>> 901664c1
         """
         Load strategy class from certain folder.
         """
         for dirpath, dirnames, filenames in os.walk(path):
             for filename in filenames:
-<<<<<<< HEAD
                 module_name = ".".join([module_name, filename.replace(".py", "")])
-=======
-                module_name = ".".join(
-                    [module_name, filename.replace(".py", "")]
-                )
->>>>>>> 901664c1
                 self.load_strategy_class_from_module(module_name)
 
     def load_strategy_class_from_module(self, module_name: str):
