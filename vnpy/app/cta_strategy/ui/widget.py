--- conflicted
+++ resolved
@@ -72,13 +72,9 @@
 
         self.log_monitor = LogMonitor(self.main_engine, self.event_engine)
 
-<<<<<<< HEAD
-        self.stop_order_monitor = StopOrderMonitor(self.main_engine, self.event_engine)
-=======
         self.stop_order_monitor = StopOrderMonitor(
             self.main_engine, self.event_engine
         )
->>>>>>> 901664c1
 
         # Set layout
         hbox1 = QtWidgets.QHBoxLayout()
@@ -102,19 +98,17 @@
 
     def update_class_combo(self):
         """"""
-        self.class_combo.addItems(self.cta_engine.get_all_strategy_class_names())
+        self.class_combo.addItems(
+            self.cta_engine.get_all_strategy_class_names()
+        )
 
     def register_event(self):
         """"""
         self.signal_strategy.connect(self.process_strategy_event)
 
-<<<<<<< HEAD
-        self.event_engine.register(EVENT_CTA_STRATEGY, self.signal_strategy.emit)
-=======
         self.event_engine.register(
             EVENT_CTA_STRATEGY, self.signal_strategy.emit
         )
->>>>>>> 901664c1
 
     def process_strategy_event(self, event):
         """
@@ -151,13 +145,9 @@
             vt_symbol = setting.pop("vt_symbol")
             strategy_name = setting.pop("strategy_name")
 
-<<<<<<< HEAD
-            self.cta_engine.add_strategy(class_name, strategy_name, vt_symbol, setting)
-=======
             self.cta_engine.add_strategy(
                 class_name, strategy_name, vt_symbol, setting
             )
->>>>>>> 901664c1
 
     def show(self):
         """"""
@@ -169,13 +159,9 @@
     Manager for a strategy
     """
 
-<<<<<<< HEAD
-    def __init__(self, cta_manager: CtaManager, cta_engine: CtaEngine, data: dict):
-=======
     def __init__(
         self, cta_manager: CtaManager, cta_engine: CtaEngine, data: dict
     ):
->>>>>>> 901664c1
         """"""
         super(StrategyManager, self).__init__()
 
@@ -296,7 +282,9 @@
         self.setHorizontalHeaderLabels(labels)
 
         self.setRowCount(1)
-        self.verticalHeader().setSectionResizeMode(QtWidgets.QHeaderView.Stretch)
+        self.verticalHeader().setSectionResizeMode(
+            QtWidgets.QHeaderView.Stretch
+        )
         self.verticalHeader().setVisible(False)
         self.setEditTriggers(self.NoEditTriggers)
 
@@ -343,15 +331,11 @@
     sorting = True
 
     headers = {
-<<<<<<< HEAD
-        "stop_orderid": {"display": "停止委托号", "cell": BaseCell, "update": False},
-=======
         "stop_orderid": {
             "display": "停止委托号",
             "cell": BaseCell,
             "update": False,
         },
->>>>>>> 901664c1
         "vt_orderid": {"display": "限价委托号", "cell": BaseCell, "update": True},
         "vt_symbol": {"display": "代码", "cell": BaseCell, "update": False},
         "order_type": {"display": "类型", "cell": EnumCell, "update": False},
@@ -367,7 +351,9 @@
         """
         super(StopOrderMonitor, self).init_ui()
 
-        self.horizontalHeader().setSectionResizeMode(QtWidgets.QHeaderView.Stretch)
+        self.horizontalHeader().setSectionResizeMode(
+            QtWidgets.QHeaderView.Stretch
+        )
 
 
 class LogMonitor(BaseMonitor):
@@ -390,13 +376,9 @@
         """
         super(LogMonitor, self).init_ui()
 
-<<<<<<< HEAD
-        self.horizontalHeader().setSectionResizeMode(1, QtWidgets.QHeaderView.Stretch)
-=======
         self.horizontalHeader().setSectionResizeMode(
             1, QtWidgets.QHeaderView.Stretch
         )
->>>>>>> 901664c1
 
     def insert_new_row(self, data):
         """
@@ -411,13 +393,9 @@
     For creating new strategy and editing strategy parameters.
     """
 
-<<<<<<< HEAD
-    def __init__(self, parameters: dict, strategy_name: str = "", class_name: str = ""):
-=======
     def __init__(
         self, parameters: dict, strategy_name: str = "", class_name: str = ""
     ):
->>>>>>> 901664c1
         """"""
         super(SettingEditor, self).__init__()
 
