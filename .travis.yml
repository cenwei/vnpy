language: python

cache: pip

dist: xenial  # required for Python >= 3.7 (travis-ci/travis-ci#9069)

python:
  - "3.7"
services:
  - mongodb
  - mysql
  - postgresql

before_script:
  - psql -d postgresql://postgres:${VNPY_TEST_POSTGRESQL_PASSWORD}@localhost -c "create database vnpy;"
  - mysql -u root --password=${VNPY_TEST_MYSQL_PASSWORD} -e 'CREATE DATABASE vnpy;'

services:
  - mongodb
  - mysql
  - postgresql

before_script:
  - psql -d postgresql://postgres:${VNPY_TEST_POSTGRESQL_PASSWORD}@localhost -c "create database vnpy;"
  - mysql -u root --password=${VNPY_TEST_MYSQL_PASSWORD} -e 'CREATE DATABASE vnpy;'

script:
  - pip install psycopg2 mongoengine pymysql  # we should support all database in test environment
  - cd tests; source travis_env.sh;
  - python test_all.py

matrix:
  include:
    - name: "pip install under Windows"
      os: "windows"
      services: []  # service is unavailable under windows
      # language : cpp is necessary for windows
      language: "cpp"
      env:
        - PATH="/c/Python37:/c/Python37/Scripts:/c/tools/mysql/current/bin:/c/Program Files/PostgreSQL/10/bin:$PATH"
      before_install:
        - choco install -yf mysql mongodb
        # I don't know how enable a "trust" auth method in choco installed psql
        - choco install -yf postgresql10 --params '/Password:1234'
        - export VNPY_TEST_POSTGRESQL_PASSWORD=1234
        - choco install -yf python3 --version 3.7.2
      install:
        - python -m pip install --upgrade pip wheel setuptools
        - pip install https://pip.vnpy.com/colletion/TA_Lib-0.4.17-cp37-cp37m-win_amd64.whl
        - pip install https://pip.vnpy.com/colletion/ibapi-9.75.1-001-py3-none-any.whl
        - pip install -r requirements.txt
        - pip install .

    - name: "pip install under osx"
      os: osx
      services: []
      before_script: []
      language: shell  # osx supports only shell
      before_install: []
      install:
        - pip3 install https://pip.vnpy.com/colletion/ibapi-9.75.1-001-py3-none-any.whl
        - bash ./install.sh python3 pip3 /usr/local

<<<<<<< HEAD
      script:
        - pip3 install psycopg2 mongoengine pymysql  # we should support all database in test environment
        - cd tests; source travis_env.sh;
        - python3 test_all.py
=======
    - name: "pip install under Ubuntu: gcc-7"
      before_install:
        # C++17
        - sudo add-apt-repository -y ppa:ubuntu-toolchain-r/test
        - sudo apt-get update -y
      install:
        # C++17
        - sudo apt-get install -y gcc-7 g++-7
        - sudo update-alternatives --install /usr/bin/g++ g++ /usr/bin/g++-7 90
        - sudo update-alternatives --install /usr/bin/c++ c++ /usr/bin/g++-7 90
        - sudo update-alternatives --install /usr/bin/gcc cc /usr/bin/gcc-7 90
        # update pip & setuptools
        - python -m pip install --upgrade pip wheel setuptools
        # Linux install script
        - pip install https://pip.vnpy.com/colletion/ibapi-9.75.1-001-py3-none-any.whl
        - bash ./install.sh

    - name: "pip install under osx"
      os: osx
      language: shell  # osx supports only shell
      services: []
      before_install: []
      install:
        - pip3 install https://pip.vnpy.com/colletion/ibapi-9.75.1-001-py3-none-any.whl
        - bash ./install_osx.sh
      before_script: []
      script:
        - pip3 install psycopg2 mongoengine pymysql  # we should support all database in test environment
        - cd tests; source travis_env.sh;
        # osx is complicated for me, skip the tests
        # python3 test_all.py

    - name: "sdist install under Windows"
      os: "windows"
      services: []  # service is unavailable under windows
      # language : cpp is necessary for windows
      language: "cpp"
      env:
        - PATH="/c/Python37:/c/Python37/Scripts:/c/tools/mysql/current/bin:/c/Program Files/PostgreSQL/10/bin:$PATH"
      before_install:
        - choco install -yf mysql mongodb
        # I don't know how enable a "trust" auth method in choco installed psql
        - choco install -yf postgresql10 --params '/Password:1234'
        - export VNPY_TEST_POSTGRESQL_PASSWORD=1234
        - choco install -yf python3 --version 3.7.2
      install:
        - python -m pip install --upgrade pip wheel setuptools
        - python setup.py sdist
        - pip install https://pip.vnpy.com/colletion/TA_Lib-0.4.17-cp37-cp37m-win_amd64.whl
        - pip install https://pip.vnpy.com/colletion/ibapi-9.75.1-001-py3-none-any.whl
        - pip install dist/`ls dist`
>>>>>>> f17d2d8b

    - name: "pip install under Ubuntu: gcc-8"
      before_install:
        # C++17
        - sudo add-apt-repository -y ppa:ubuntu-toolchain-r/test
        - sudo apt-get update -y
      install:
        # C++17
        - sudo apt-get install -y gcc-8 g++-8
        - sudo update-alternatives --install /usr/bin/g++ g++ /usr/bin/g++-8 90
        - sudo update-alternatives --install /usr/bin/c++ c++ /usr/bin/g++-8 90
        - sudo update-alternatives --install /usr/bin/gcc cc /usr/bin/gcc-8 90
        # update pip & setuptools
        - python -m pip install --upgrade pip wheel setuptools
        # Linux install script
        - pip install https://pip.vnpy.com/colletion/ibapi-9.75.1-001-py3-none-any.whl
<<<<<<< HEAD
        - bash ./install.sh
=======
        - python setup.py sdist
        - pip install dist/`ls dist`
>>>>>>> f17d2d8b
<|MERGE_RESOLUTION|>--- conflicted
+++ resolved
@@ -1,19 +1,9 @@
 language: python
-
-cache: pip
 
 dist: xenial  # required for Python >= 3.7 (travis-ci/travis-ci#9069)
 
 python:
   - "3.7"
-services:
-  - mongodb
-  - mysql
-  - postgresql
-
-before_script:
-  - psql -d postgresql://postgres:${VNPY_TEST_POSTGRESQL_PASSWORD}@localhost -c "create database vnpy;"
-  - mysql -u root --password=${VNPY_TEST_MYSQL_PASSWORD} -e 'CREATE DATABASE vnpy;'
 
 services:
   - mongodb
@@ -31,6 +21,14 @@
 
 matrix:
   include:
+    - name: "code quality analysis: flake8"
+      before_install:
+        - pip install flake8
+      install:
+        - ""  # prevent running "pip install -r requirements.txt"
+      script:
+        - flake8
+
     - name: "pip install under Windows"
       os: "windows"
       services: []  # service is unavailable under windows
@@ -51,22 +49,23 @@
         - pip install -r requirements.txt
         - pip install .
 
-    - name: "pip install under osx"
-      os: osx
-      services: []
-      before_script: []
-      language: shell  # osx supports only shell
-      before_install: []
+    - name: "pip install under Ubuntu: gcc-8"
+      before_install:
+        # C++17
+        - sudo add-apt-repository -y ppa:ubuntu-toolchain-r/test
+        - sudo apt-get update -y
       install:
-        - pip3 install https://pip.vnpy.com/colletion/ibapi-9.75.1-001-py3-none-any.whl
-        - bash ./install.sh python3 pip3 /usr/local
+        # C++17
+        - sudo apt-get install -y gcc-8 g++-8
+        - sudo update-alternatives --install /usr/bin/g++ g++ /usr/bin/g++-8 90
+        - sudo update-alternatives --install /usr/bin/c++ c++ /usr/bin/g++-8 90
+        - sudo update-alternatives --install /usr/bin/gcc cc /usr/bin/gcc-8 90
+        # update pip & setuptools
+        - python -m pip install --upgrade pip wheel setuptools
+        # Linux install script
+        - pip install https://pip.vnpy.com/colletion/ibapi-9.75.1-001-py3-none-any.whl
+        - bash ./install.sh
 
-<<<<<<< HEAD
-      script:
-        - pip3 install psycopg2 mongoengine pymysql  # we should support all database in test environment
-        - cd tests; source travis_env.sh;
-        - python3 test_all.py
-=======
     - name: "pip install under Ubuntu: gcc-7"
       before_install:
         # C++17
@@ -118,9 +117,8 @@
         - pip install https://pip.vnpy.com/colletion/TA_Lib-0.4.17-cp37-cp37m-win_amd64.whl
         - pip install https://pip.vnpy.com/colletion/ibapi-9.75.1-001-py3-none-any.whl
         - pip install dist/`ls dist`
->>>>>>> f17d2d8b
 
-    - name: "pip install under Ubuntu: gcc-8"
+    - name: "sdist install under Ubuntu: gcc-8"
       before_install:
         # C++17
         - sudo add-apt-repository -y ppa:ubuntu-toolchain-r/test
@@ -131,13 +129,17 @@
         - sudo update-alternatives --install /usr/bin/g++ g++ /usr/bin/g++-8 90
         - sudo update-alternatives --install /usr/bin/c++ c++ /usr/bin/g++-8 90
         - sudo update-alternatives --install /usr/bin/gcc cc /usr/bin/gcc-8 90
-        # update pip & setuptools
+        # Linux install script
         - python -m pip install --upgrade pip wheel setuptools
-        # Linux install script
+        - pushd /tmp
+        -   wget http://prdownloads.sourceforge.net/ta-lib/ta-lib-0.4.0-src.tar.gz
+        -   tar -xf ta-lib-0.4.0-src.tar.gz
+        -   cd ta-lib
+        -   ./configure --prefix=/usr
+        -   make
+        -   sudo make install
+        - popd
+        - pip install numpy
         - pip install https://pip.vnpy.com/colletion/ibapi-9.75.1-001-py3-none-any.whl
-<<<<<<< HEAD
-        - bash ./install.sh
-=======
         - python setup.py sdist
         - pip install dist/`ls dist`
->>>>>>> f17d2d8b
